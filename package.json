--- conflicted
+++ resolved
@@ -59,7 +59,10 @@
       ]
     }
   },
-<<<<<<< HEAD
+  "eslintIgnore": [
+    "/dist/",
+    "/node_modules/"
+  ],
   "typesVersions": {
     "<=3.4.0-0": {
       "*": [
@@ -67,12 +70,6 @@
       ]
     }
   },
-=======
-  "eslintIgnore": [
-    "/dist/",
-    "/node_modules/"
-  ],
->>>>>>> 0c344481
   "keywords": [
     "three",
     "three.js",
