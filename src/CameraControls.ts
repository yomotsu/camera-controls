import type * as _THREE from 'three';
import {
	THREESubset,
	ACTION,
	PointerInput,
	MouseButtons,
	Touches,
	FitToOptions,
	CameraControlsEventMap,
	isPerspectiveCamera,
	isOrthographicCamera,
} from './types';
import {
	PI_2,
	PI_HALF,
	FPS_60,
} from './constants';
import {
	approxZero,
	approxEquals,
	roundToStep,
	infinityToMaxNumber,
	maxNumberToInfinity,
} from './utils/math-utils';
import { extractClientCoordFromEvent } from './utils/extractClientCoordFromEvent';
import { notSupportedInOrthographicCamera } from './utils/notSupportedInOrthographicCamera';
import { quatInvertCompat } from './utils/quatInvertCompat';
import { EventDispatcher, Listener } from './EventDispatcher';

const isBrowser = typeof window !== 'undefined';
const isMac = isBrowser && /Mac/.test( navigator.platform );
const isPointerEventsNotSupported = ! ( isBrowser && 'PointerEvent' in window ); // Safari 12 does not support PointerEvents API
const readonlyACTION = Object.freeze( ACTION );
const TOUCH_DOLLY_FACTOR = 1 / 8;

let THREE: THREESubset;
let _ORIGIN: _THREE.Vector3;
let _AXIS_Y: _THREE.Vector3;
let _AXIS_Z: _THREE.Vector3;
let _v2: _THREE.Vector2;
let _v3A: _THREE.Vector3;
let _v3B: _THREE.Vector3;
let _v3C: _THREE.Vector3;
let _xColumn: _THREE.Vector3;
let _yColumn: _THREE.Vector3;
let _zColumn: _THREE.Vector3;
let _sphericalA: _THREE.Spherical;
let _sphericalB: _THREE.Spherical;
let _box3A: _THREE.Box3;
let _box3B: _THREE.Box3;
let _sphere: _THREE.Sphere;
let _quaternionA: _THREE.Quaternion;
let _quaternionB: _THREE.Quaternion;
let _rotationMatrix: _THREE.Matrix4;
let _raycaster: _THREE.Raycaster;

export class CameraControls extends EventDispatcher {

	static install( libs: { THREE: THREESubset } ): void {

		THREE = libs.THREE;
		_ORIGIN = Object.freeze( new THREE.Vector3( 0, 0, 0 ) );
		_AXIS_Y = Object.freeze( new THREE.Vector3( 0, 1, 0 ) );
		_AXIS_Z = Object.freeze( new THREE.Vector3( 0, 0, 1 ) );
		_v2 = new THREE.Vector2();
		_v3A = new THREE.Vector3();
		_v3B = new THREE.Vector3();
		_v3C = new THREE.Vector3();
		_xColumn = new THREE.Vector3();
		_yColumn = new THREE.Vector3();
		_zColumn = new THREE.Vector3();
		_sphericalA = new THREE.Spherical();
		_sphericalB = new THREE.Spherical();
		_box3A = new THREE.Box3();
		_box3B = new THREE.Box3();
		_sphere = new THREE.Sphere();
		_quaternionA = new THREE.Quaternion();
		_quaternionB = new THREE.Quaternion();
		_rotationMatrix = new THREE.Matrix4();
		_raycaster = new THREE.Raycaster();

	}

	static get ACTION(): Readonly<typeof ACTION> {

		return readonlyACTION;

	}

	minPolarAngle = 0; // radians
	maxPolarAngle = Math.PI; // radians
	minAzimuthAngle = - Infinity; // radians
	maxAzimuthAngle = Infinity; // radians

	// How far you can dolly in and out ( PerspectiveCamera only )
	minDistance = 0;
	maxDistance = Infinity;
	infinityDolly = false;

	minZoom = 0.01;
	maxZoom = Infinity;

	dampingFactor = 0.05;
	draggingDampingFactor = 0.25;
	azimuthRotateSpeed = 1.0;
	polarRotateSpeed = 1.0;
	dollySpeed = 1.0;
	truckSpeed = 2.0;
	dollyToCursor = false;
	dragToOffset = false;
	verticalDragToForward = false;

	boundaryFriction = 0.0;
<<<<<<< HEAD

	restThreshold = 0.01;
=======
	restThreshold = 0.0025;
>>>>>>> cac76429

	colliderMeshes: _THREE.Object3D[] = [];

	// button configs
	mouseButtons: MouseButtons;
	touches: Touches;

	cancel: () => void = () => {};

	protected _enabled = true;
	protected _camera: _THREE.PerspectiveCamera | _THREE.OrthographicCamera;
	protected _yAxisUpSpace: _THREE.Quaternion;
	protected _yAxisUpSpaceInverse: _THREE.Quaternion;
	protected _state: ACTION = ACTION.NONE;

	protected _domElement: HTMLElement;
	protected _viewport: _THREE.Vector4 | null = null;

	// the location of focus, where the object orbits around
	protected _target: _THREE.Vector3;
	protected _targetEnd: _THREE.Vector3;

	protected _focalOffset: _THREE.Vector3;
	protected _focalOffsetEnd: _THREE.Vector3;

	// rotation and dolly distance
	protected _spherical: _THREE.Spherical;
	protected _sphericalEnd: _THREE.Spherical;

	protected _zoom: number;
	protected _zoomEnd: number;

	// reset
	protected _target0: _THREE.Vector3;
	protected _position0: _THREE.Vector3;
	protected _zoom0: number;
	protected _focalOffset0: _THREE.Vector3;

	protected _dollyControlAmount = 0;
	protected _dollyControlCoord: _THREE.Vector2;

	// collisionTest uses nearPlane. ( PerspectiveCamera only )
	protected _nearPlaneCorners: [ _THREE.Vector3, _THREE.Vector3, _THREE.Vector3, _THREE.Vector3 ];

	protected _hasRested = false;

	protected _boundary: _THREE.Box3;
	protected _boundaryEnclosesCamera = false;

	protected _needsUpdate = true;
	protected _updatedLastTime = false;
	protected _elementRect: _THREE.Vector4;

	protected _activePointers: PointerInput[] = [];

	constructor(
		camera: _THREE.PerspectiveCamera | _THREE.OrthographicCamera,
		domElement: HTMLElement,
	) {

		super();

		// Check if the user has installed THREE
		if ( typeof THREE === 'undefined' ) {

			console.error( 'camera-controls: `THREE` is undefined. You must first run `CameraControls.install( { THREE: THREE } )`. Check the docs for further information.' );

		}

		this._camera = camera;
		this._yAxisUpSpace = new THREE.Quaternion().setFromUnitVectors( this._camera.up, _AXIS_Y );
		this._yAxisUpSpaceInverse = quatInvertCompat( this._yAxisUpSpace.clone() );
		this._state = ACTION.NONE;

		this._domElement = domElement;
		this._domElement.style.touchAction = 'none';

		// the location
		this._target = new THREE.Vector3();
		this._targetEnd = this._target.clone();

		this._focalOffset = new THREE.Vector3();
		this._focalOffsetEnd = this._focalOffset.clone();

		// rotation
		this._spherical = new THREE.Spherical().setFromVector3( _v3A.copy( this._camera.position ).applyQuaternion( this._yAxisUpSpace ) );
		this._sphericalEnd = this._spherical.clone();

		this._zoom = this._camera.zoom;
		this._zoomEnd = this._zoom;

		// collisionTest uses nearPlane.s
		this._nearPlaneCorners = [
			new THREE.Vector3(),
			new THREE.Vector3(),
			new THREE.Vector3(),
			new THREE.Vector3(),
		];
		this._updateNearPlaneCorners();

		// Target cannot move outside of this box
		this._boundary = new THREE.Box3(
			new THREE.Vector3( - Infinity, - Infinity, - Infinity ),
			new THREE.Vector3(   Infinity,   Infinity,   Infinity ),
		);

		// reset
		this._target0 = this._target.clone();
		this._position0 = this._camera.position.clone();
		this._zoom0 = this._zoom;
		this._focalOffset0 = this._focalOffset.clone();

		this._dollyControlAmount = 0;
		this._dollyControlCoord = new THREE.Vector2();

		// configs
		this.mouseButtons = {
			left: ACTION.ROTATE,
			middle: ACTION.DOLLY,
			right: ACTION.TRUCK,
			wheel:
				isPerspectiveCamera( this._camera )  ? ACTION.DOLLY :
				isOrthographicCamera( this._camera ) ? ACTION.ZOOM :
				ACTION.NONE,
			shiftLeft: ACTION.NONE,
			// We can also add altLeft and etc if someone wants...
		};

		this.touches = {
			one: ACTION.TOUCH_ROTATE,
			two:
				isPerspectiveCamera( this._camera )  ? ACTION.TOUCH_DOLLY_TRUCK :
				isOrthographicCamera( this._camera ) ? ACTION.TOUCH_ZOOM_TRUCK :
				ACTION.NONE,
			three: ACTION.TOUCH_TRUCK,
		};

		this._elementRect = new THREE.Vector4();

		if ( this._domElement ) {

			const dragStartPosition = new THREE.Vector2() as _THREE.Vector2;
			const lastDragPosition = new THREE.Vector2() as _THREE.Vector2;
			const dollyStart = new THREE.Vector2() as _THREE.Vector2;

			const cancelDragging = (): void => {

				this._state = ACTION.NONE;
				this._activePointers.length = 0;
				endDragging();

			};

			const onPointerDown = ( event: PointerEvent ) => {

				if ( ! this._enabled ) return;

				// Don't call `event.preventDefault()` on the pointerdown event
				// to keep receiving pointermove evens outside dragging iframe
				// https://taye.me/blog/tips/2015/11/16/mouse-drag-outside-iframe/

				const pointer = {
					pointerId: event.pointerId,
					clientX: event.clientX,
					clientY: event.clientY,
				};
				this._activePointers.push( pointer );

				switch ( event.button ) {

					case THREE.MOUSE.LEFT:

						this._state = event.shiftKey ? this.mouseButtons.shiftLeft : this.mouseButtons.left;
						break;

					case THREE.MOUSE.MIDDLE:

						this._state = this.mouseButtons.middle;
						break;

					case THREE.MOUSE.RIGHT:

						this._state = this.mouseButtons.right;
						break;

				}

				if ( event.pointerType === 'touch' ) {

					switch ( this._activePointers.length ) {

						case 1:

							this._state = this.touches.one;
							break;

						case 2:

							this._state = this.touches.two;
							break;

						case 3:

							this._state = this.touches.three;
							break;

					}

				}

				// eslint-disable-next-line no-undef
				this._domElement.ownerDocument.removeEventListener( 'pointermove', onPointerMove, { passive: false } as AddEventListenerOptions );
				this._domElement.ownerDocument.removeEventListener( 'pointerup', onPointerUp );

				this._domElement.ownerDocument.addEventListener( 'pointermove', onPointerMove, { passive: false } );
				this._domElement.ownerDocument.addEventListener( 'pointerup', onPointerUp );

				startDragging();

			};

			const onMouseDown = ( event: MouseEvent ) => {

				if ( ! this._enabled ) return;

				const pointer = {
					pointerId: 0,
					clientX: event.clientX,
					clientY: event.clientY,
				};
				this._activePointers.push( pointer );

				switch ( event.button ) {

					case THREE.MOUSE.LEFT:

						this._state = event.shiftKey ? this.mouseButtons.shiftLeft : this.mouseButtons.left;
						break;

					case THREE.MOUSE.MIDDLE:

						this._state = this.mouseButtons.middle;
						break;

					case THREE.MOUSE.RIGHT:

						this._state = this.mouseButtons.right;
						break;

				}

				// see https://github.com/microsoft/TypeScript/issues/32912#issuecomment-522142969
				// eslint-disable-next-line no-undef
				this._domElement.ownerDocument.removeEventListener( 'mousemove', onMouseMove );
				this._domElement.ownerDocument.removeEventListener( 'mouseup', onMouseUp );

				this._domElement.ownerDocument.addEventListener( 'mousemove', onMouseMove );
				this._domElement.ownerDocument.addEventListener( 'mouseup', onMouseUp );

				startDragging();

			};

			const onTouchStart = ( event:TouchEvent ): void => {

				if ( ! this._enabled ) return;

				event.preventDefault();

				Array.prototype.forEach.call( event.changedTouches, ( touch ) => {

					const pointer = {
						pointerId: touch.identifier,
						clientX: touch.clientX,
						clientY: touch.clientY,
					};
					this._activePointers.push( pointer );

				} );

				switch ( this._activePointers.length ) {

					case 1:

						this._state = this.touches.one;
						break;

					case 2:

						this._state = this.touches.two;
						break;

					case 3:

						this._state = this.touches.three;
						break;

				}

				// eslint-disable-next-line no-undef
				this._domElement.ownerDocument.removeEventListener( 'touchmove', onTouchMove, { passive: false } as AddEventListenerOptions );
				this._domElement.ownerDocument.removeEventListener( 'touchend', onTouchEnd );

				this._domElement.ownerDocument.addEventListener( 'touchmove', onTouchMove, { passive: false } );
				this._domElement.ownerDocument.addEventListener( 'touchend', onTouchEnd );

				startDragging();

			};

			const onPointerMove = ( event: PointerEvent ) => {

				if ( event.cancelable ) event.preventDefault();

				const pointerId = ( event as PointerEvent ).pointerId;
				const pointer = this._findPointerById( pointerId );

				if ( ! pointer ) return;

				pointer.clientX = ( event as PointerEvent ).clientX;
				pointer.clientY = ( event as PointerEvent ).clientY;

				dragging();

			};

			const onMouseMove = ( event: MouseEvent ) => {

				const pointer = this._findPointerById( 0 );

				if ( ! pointer ) return;

				pointer.clientX = ( event as PointerEvent ).clientX;
				pointer.clientY = ( event as PointerEvent ).clientY;

				dragging();

			};

			const onTouchMove = ( event: TouchEvent ) => {

				if ( event.cancelable ) event.preventDefault();

				Array.prototype.forEach.call( event.changedTouches, ( touch: Touch ) => {

					const pointerId = touch.identifier;
					const pointer = this._findPointerById( pointerId );

					if ( ! pointer ) return;

					pointer.clientX = touch.clientX;
					pointer.clientY = touch.clientY;

				} );

				dragging();

			};

			const onPointerUp = ( event: PointerEvent ) => {

				const pointerId = event.pointerId;
				const pointer = this._findPointerById( pointerId );
				pointer && this._activePointers.splice( this._activePointers.indexOf( pointer ), 1 );

				if ( event.pointerType === 'touch' ) {

					switch ( this._activePointers.length ) {

						case 0:

							this._state = ACTION.NONE;
							break;

						case 1:

							this._state = this.touches.one;
							break;

						case 2:

							this._state = this.touches.two;
							break;

						case 3:

							this._state = this.touches.three;
							break;

					}

				} else {

					this._state = ACTION.NONE;

				}

				endDragging();

			};

			const onMouseUp = () => {

				const pointer = this._findPointerById( 0 );
				pointer && this._activePointers.splice( this._activePointers.indexOf( pointer ), 1 );
				this._state = ACTION.NONE;

				endDragging();

			};

			const onTouchEnd = ( event: TouchEvent ) => {

				Array.prototype.forEach.call( event.changedTouches, ( touch: Touch ) => {

					const pointerId = touch.identifier;
					const pointer = this._findPointerById( pointerId );
					pointer && this._activePointers.splice( this._activePointers.indexOf( pointer ), 1 );

				} );

				switch ( this._activePointers.length ) {

					case 0:

						this._state = ACTION.NONE;
						break;

					case 1:

						this._state = this.touches.one;
						break;

					case 2:

						this._state = this.touches.two;
						break;

					case 3:

						this._state = this.touches.three;
						break;

				}

				endDragging();

			};

			let lastScrollTimeStamp = - 1;

			const onMouseWheel = ( event: WheelEvent ): void => {

				if ( ! this._enabled || this.mouseButtons.wheel === ACTION.NONE ) return;

				event.preventDefault();

				if (
					this.dollyToCursor ||
					this.mouseButtons.wheel === ACTION.ROTATE ||
					this.mouseButtons.wheel === ACTION.TRUCK
				) {

					const now = performance.now();

					// only need to fire this at scroll start.
					if ( lastScrollTimeStamp - now < 1000 ) this._getClientRect( this._elementRect );
					lastScrollTimeStamp = now;

				}

				// Ref: https://github.com/cedricpinson/osgjs/blob/00e5a7e9d9206c06fdde0436e1d62ab7cb5ce853/sources/osgViewer/input/source/InputSourceMouse.js#L89-L103
				const deltaYFactor = isMac ? - 1 : - 3;
				const delta = ( event.deltaMode === 1 ) ? event.deltaY / deltaYFactor : event.deltaY / ( deltaYFactor * 10 );
				const x = this.dollyToCursor ? ( event.clientX - this._elementRect.x ) / this._elementRect.z *   2 - 1 : 0;
				const y = this.dollyToCursor ? ( event.clientY - this._elementRect.y ) / this._elementRect.w * - 2 + 1 : 0;

				switch ( this.mouseButtons.wheel ) {

					case ACTION.ROTATE: {

						this._rotateInternal( event.deltaX, event.deltaY );
						break;

					}

					case ACTION.TRUCK: {

						this._truckInternal( event.deltaX, event.deltaY, false );
						break;

					}

					case ACTION.OFFSET: {

						this._truckInternal( event.deltaX, event.deltaY, true );
						break;

					}

					case ACTION.DOLLY: {

						this._dollyInternal( - delta, x, y );
						break;

					}

					case ACTION.ZOOM: {

						this._zoomInternal( - delta, x, y );
						break;

					}

				}

				this._hasRested = false;
				this.dispatchEvent( { type: 'control' } );

			};

			const onContextMenu = ( event: Event ): void => {

				if ( ! this._enabled ) return;

				event.preventDefault();

			};

			const startDragging = (): void => {

				if ( ! this._enabled ) return;

				extractClientCoordFromEvent( this._activePointers, _v2 );

				this._getClientRect( this._elementRect );
				dragStartPosition.copy( _v2 );
				lastDragPosition.copy( _v2 );

				const isMultiTouch = this._activePointers.length >= 2;

				if ( isMultiTouch ) {

					// 2 finger pinch
					const dx = _v2.x - this._activePointers[ 1 ].clientX;
					const dy = _v2.y - this._activePointers[ 1 ].clientY;
					const distance = Math.sqrt( dx * dx + dy * dy );

					dollyStart.set( 0, distance );

					// center coords of 2 finger truck
					const x = ( this._activePointers[ 0 ].clientX + this._activePointers[ 1 ].clientX ) * 0.5;
					const y = ( this._activePointers[ 0 ].clientY + this._activePointers[ 1 ].clientY ) * 0.5;

					lastDragPosition.set( x, y );

				}

				this._hasRested = false;
				this.dispatchEvent( { type: 'controlstart' } );

			};

			const dragging = (): void => {

				if ( ! this._enabled ) return;

				extractClientCoordFromEvent( this._activePointers, _v2 );

				const deltaX = lastDragPosition.x - _v2.x;
				const deltaY = lastDragPosition.y - _v2.y;

				lastDragPosition.copy( _v2 );

				switch ( this._state ) {

					case ACTION.ROTATE:
					case ACTION.TOUCH_ROTATE: {

						this._rotateInternal( deltaX, deltaY );
						break;

					}

					case ACTION.DOLLY:
					case ACTION.ZOOM: {

						const dollyX = this.dollyToCursor ? ( dragStartPosition.x - this._elementRect.x ) / this._elementRect.z *   2 - 1 : 0;
						const dollyY = this.dollyToCursor ? ( dragStartPosition.y - this._elementRect.y ) / this._elementRect.w * - 2 + 1 : 0;
						this._state === ACTION.DOLLY ?
							this._dollyInternal( deltaY * TOUCH_DOLLY_FACTOR, dollyX, dollyY ) :
							this._zoomInternal( deltaY * TOUCH_DOLLY_FACTOR, dollyX, dollyY );
						break;

					}

					case ACTION.TOUCH_DOLLY:
					case ACTION.TOUCH_ZOOM:
					case ACTION.TOUCH_DOLLY_TRUCK:
					case ACTION.TOUCH_ZOOM_TRUCK:
					case ACTION.TOUCH_DOLLY_OFFSET:
					case ACTION.TOUCH_ZOOM_OFFSET: {

						const dx = _v2.x - this._activePointers[ 1 ].clientX;
						const dy = _v2.y - this._activePointers[ 1 ].clientY;
						const distance = Math.sqrt( dx * dx + dy * dy );
						const dollyDelta = dollyStart.y - distance;
						dollyStart.set( 0, distance );

						const dollyX = this.dollyToCursor ? ( lastDragPosition.x - this._elementRect.x ) / this._elementRect.z *   2 - 1 : 0;
						const dollyY = this.dollyToCursor ? ( lastDragPosition.y - this._elementRect.y ) / this._elementRect.w * - 2 + 1 : 0;

						this._state === ACTION.TOUCH_DOLLY ||
						this._state === ACTION.TOUCH_DOLLY_TRUCK ?
							this._dollyInternal( dollyDelta * TOUCH_DOLLY_FACTOR, dollyX, dollyY ) :
							this._zoomInternal( dollyDelta * TOUCH_DOLLY_FACTOR, dollyX, dollyY );

						if (
							this._state === ACTION.TOUCH_DOLLY_TRUCK ||
							this._state === ACTION.TOUCH_ZOOM_TRUCK
						) {

							this._truckInternal( deltaX, deltaY, false );

						} else if (
							this._state === ACTION.TOUCH_DOLLY_OFFSET ||
							this._state === ACTION.TOUCH_ZOOM_OFFSET
						) {

							this._truckInternal( deltaX, deltaY, true );

						}

						break;

					}

					case ACTION.TRUCK:
					case ACTION.TOUCH_TRUCK: {

						this._truckInternal( deltaX, deltaY, false );
						break;

					}

					case ACTION.OFFSET:
					case ACTION.TOUCH_OFFSET: {

						this._truckInternal( deltaX, deltaY, true );
						break;

					}

				}

				this._hasRested = false;
				this.dispatchEvent( { type: 'control' } );

			};

			const endDragging = (): void => {

				extractClientCoordFromEvent( this._activePointers, _v2 );
				lastDragPosition.copy( _v2 );

				if ( this._activePointers.length === 0 ) {

					// eslint-disable-next-line no-undef
					this._domElement.ownerDocument.removeEventListener( 'pointermove', onPointerMove, { passive: false } as AddEventListenerOptions );
					this._domElement.ownerDocument.removeEventListener( 'pointerup', onPointerUp );

					// eslint-disable-next-line no-undef
					this._domElement.ownerDocument.removeEventListener( 'touchmove', onTouchMove, { passive: false } as AddEventListenerOptions );
					this._domElement.ownerDocument.removeEventListener( 'touchend', onTouchEnd );

				}

				this.dispatchEvent( { type: 'controlend' } );

			};

			this._domElement.addEventListener( 'pointerdown', onPointerDown );
			isPointerEventsNotSupported && this._domElement.addEventListener( 'mousedown', onMouseDown );
			isPointerEventsNotSupported && this._domElement.addEventListener( 'touchstart', onTouchStart );
			this._domElement.addEventListener( 'pointercancel', onPointerUp );
			this._domElement.addEventListener( 'wheel', onMouseWheel, { passive: false } );
			this._domElement.addEventListener( 'contextmenu', onContextMenu );

			this._removeAllEventListeners = (): void => {

				this._domElement.removeEventListener( 'pointerdown', onPointerDown );
				this._domElement.removeEventListener( 'mousedown', onMouseDown );
				this._domElement.removeEventListener( 'touchstart', onTouchStart );
				this._domElement.removeEventListener( 'pointercancel', onPointerUp );
				// https://developer.mozilla.org/en-US/docs/Web/API/EventTarget/removeEventListener#matching_event_listeners_for_removal
				// > it's probably wise to use the same values used for the call to `addEventListener()` when calling `removeEventListener()`
				// see https://github.com/microsoft/TypeScript/issues/32912#issuecomment-522142969
				// eslint-disable-next-line no-undef
				this._domElement.removeEventListener( 'wheel', onMouseWheel, { passive: false } as AddEventListenerOptions );
				this._domElement.removeEventListener( 'contextmenu', onContextMenu );
				// eslint-disable-next-line no-undef
				this._domElement.ownerDocument.removeEventListener( 'pointermove', onPointerMove, { passive: false } as AddEventListenerOptions );
				this._domElement.ownerDocument.removeEventListener( 'mousemove', onMouseMove );
				// eslint-disable-next-line no-undef
				this._domElement.ownerDocument.removeEventListener( 'touchmove', onTouchMove, { passive: false } as AddEventListenerOptions );
				this._domElement.ownerDocument.removeEventListener( 'pointerup', onPointerUp );
				this._domElement.ownerDocument.removeEventListener( 'mouseup', onMouseUp );
				this._domElement.ownerDocument.removeEventListener( 'touchend', onTouchEnd );

			};

			this.cancel = (): void => {

				cancelDragging();

				this.dispatchEvent( { type: 'controlend' } );

			};

		}

		this.update( 0 );

	}

	get camera(): _THREE.PerspectiveCamera | _THREE.OrthographicCamera {

		return this._camera;

	}

	set camera( camera: _THREE.PerspectiveCamera | _THREE.OrthographicCamera ) {

		this._camera = camera;
		this.updateCameraUp();
		this._camera.updateProjectionMatrix();
		this._updateNearPlaneCorners();
		this._needsUpdate = true;

	}

	get enabled(): boolean {

		return this._enabled;

	}

	set enabled( enabled: boolean ) {

		this._enabled = enabled;
		if ( ! enabled ) this.cancel();

	}

	get currentAction(): ACTION {

		return this._state;

	}

	get distance(): number {

		return this._spherical.radius;

	}

	set distance( distance ) {

		if (
			this._spherical.radius === distance &&
			this._sphericalEnd.radius === distance
		) return;

		this._spherical.radius = distance;
		this._sphericalEnd.radius = distance;
		this._needsUpdate = true;

	}

	// horizontal angle
	get azimuthAngle(): number {

		return this._spherical.theta;

	}

	set azimuthAngle( azimuthAngle ) {

		if (
			this._spherical.theta === azimuthAngle &&
			this._sphericalEnd.theta === azimuthAngle
		) return;

		this._spherical.theta = azimuthAngle;
		this._sphericalEnd.theta = azimuthAngle;
		this._needsUpdate = true;

	}

	// vertical angle
	get polarAngle(): number {

		return this._spherical.phi;

	}

	set polarAngle( polarAngle ) {

		if (
			this._spherical.phi === polarAngle &&
			this._sphericalEnd.phi === polarAngle
		) return;

		this._spherical.phi = polarAngle;
		this._sphericalEnd.phi = polarAngle;
		this._needsUpdate = true;

	}

	get boundaryEnclosesCamera(): boolean {

		return this._boundaryEnclosesCamera;

	}

	set boundaryEnclosesCamera( boundaryEnclosesCamera ) {

		this._boundaryEnclosesCamera = boundaryEnclosesCamera;
		this._needsUpdate = true;

	}

	addEventListener<K extends keyof CameraControlsEventMap>(
		type: K,
		listener: ( event: CameraControlsEventMap[ K ] ) => any,
	): void {

		super.addEventListener( type, listener as Listener );

	}

	removeEventListener<K extends keyof CameraControlsEventMap>(
		type: K,
		listener: ( event: CameraControlsEventMap[ K ] ) => any,
	): void {

		super.removeEventListener( type, listener as Listener );

	}

	// azimuthAngle in radian
	// polarAngle in radian
	rotate( azimuthAngle: number, polarAngle: number, enableTransition: boolean = false ): Promise<void> {

		return this.rotateTo(
			this._sphericalEnd.theta + azimuthAngle,
			this._sphericalEnd.phi   + polarAngle,
			enableTransition,
		);

	}

	// azimuthAngle in radian
	rotateAzimuthTo( azimuthAngle: number, enableTransition: boolean = false ): Promise<void> {

		return this.rotateTo(
			this._sphericalEnd.theta + azimuthAngle,
			this._sphericalEnd.phi,
			enableTransition,
		);

	}

	// polarAngle in radian
	rotatePolarTo( polarAngle: number, enableTransition: boolean = false ): Promise<void> {

		return this.rotateTo(
			this._sphericalEnd.theta,
			this._sphericalEnd.phi + polarAngle,
			enableTransition,
		);

	}

	// azimuthAngle in radian
	// polarAngle in radian
	rotateTo( azimuthAngle: number, polarAngle: number, enableTransition: boolean = false ): Promise<void> {

		const theta = THREE.MathUtils.clamp( azimuthAngle, this.minAzimuthAngle, this.maxAzimuthAngle );
		const phi   = THREE.MathUtils.clamp( polarAngle,   this.minPolarAngle,   this.maxPolarAngle );

		this._sphericalEnd.theta = theta;
		this._sphericalEnd.phi   = phi;
		this._sphericalEnd.makeSafe();

		this._needsUpdate = true;

		if ( ! enableTransition ) {

			this._spherical.theta = this._sphericalEnd.theta;
			this._spherical.phi   = this._sphericalEnd.phi;
			return Promise.resolve();

		} else {

			this._hasRested = false;
			this.dispatchEvent( { type: 'transitionstart' } );

			return new Promise( ( resolve ) => {

				const onResolve = () => {

					this.removeEventListener( "rest", onResolve );

					resolve();

				};

				this.addEventListener( "rest", onResolve );

			} );

		}

	}

	dolly( distance: number, enableTransition: boolean = false ): Promise<void> {

		return this.dollyTo( this._sphericalEnd.radius - distance, enableTransition );

	}

	dollyTo( distance: number, enableTransition: boolean = false ): Promise<void> {

		const lastRadius = this._sphericalEnd.radius;
		const newRadius = THREE.MathUtils.clamp( distance, this.minDistance, this.maxDistance );
		const hasCollider = this.colliderMeshes.length >= 1;

		if ( hasCollider ) {

			const maxDistanceByCollisionTest = this._collisionTest();
			const isCollided = approxEquals( maxDistanceByCollisionTest, this._spherical.radius );
			const isDollyIn = lastRadius > newRadius;

			if ( ! isDollyIn && isCollided ) return Promise.resolve();

			this._sphericalEnd.radius = Math.min( newRadius, maxDistanceByCollisionTest );

		} else {

			this._sphericalEnd.radius = newRadius;

		}

		this._needsUpdate = true;

		if ( ! enableTransition ) {

			this._spherical.radius = this._sphericalEnd.radius;
			return Promise.resolve();

		} else {

			this._hasRested = false;
			this.dispatchEvent( { type: 'transitionstart' } );

			return new Promise( ( resolve ) => {

				const onResolve = () => {

					this.removeEventListener( "rest", onResolve );

					resolve();

				};

				this.addEventListener( "rest", onResolve );

			} );

		}

	}

	zoom( zoomStep: number, enableTransition: boolean = false ): Promise<void> {

		return this.zoomTo( this._zoomEnd + zoomStep, enableTransition );

	}

	zoomTo( zoom: number, enableTransition: boolean = false ): Promise<void> {

		this._zoomEnd = THREE.MathUtils.clamp( zoom, this.minZoom, this.maxZoom );
		this._needsUpdate = true;

		if ( ! enableTransition ) {

			this._zoom = this._zoomEnd;
			return Promise.resolve();

		} else {

			this._hasRested = false;
			this.dispatchEvent( { type: 'transitionstart' } );

			return new Promise( ( resolve ) => {

				const onResolve = () => {

					this.removeEventListener( "rest", onResolve );

					resolve();

				};

				this.addEventListener( "rest", onResolve );

			} );

		}

	}

	pan( x: number, y: number, enableTransition: boolean = false ): Promise<void> {

		console.log( '`pan` has been renamed to `truck`' );
		return this.truck( x, y, enableTransition );

	}

	truck( x: number, y: number, enableTransition: boolean = false ): Promise<void> {

		this._camera.updateMatrix();

		_xColumn.setFromMatrixColumn( this._camera.matrix, 0 );
		_yColumn.setFromMatrixColumn( this._camera.matrix, 1 );
		_xColumn.multiplyScalar(   x );
		_yColumn.multiplyScalar( - y );

		const offset = _v3A.copy( _xColumn ).add( _yColumn );
		this._encloseToBoundary( this._targetEnd, offset, this.boundaryFriction );

		this._needsUpdate = true;

		if ( ! enableTransition ) {

			this._target.copy( this._targetEnd );
			return Promise.resolve();

		} else {

			this._hasRested = false;
			this.dispatchEvent( { type: 'transitionstart' } );

			return new Promise( ( resolve ) => {

				const onResolve = () => {

					this.removeEventListener( "rest", onResolve );

					resolve();

				};

				this.addEventListener( "rest", onResolve );

			} );

		}

	}

	forward( distance: number, enableTransition: boolean = false ): Promise<void> {

		_v3A.setFromMatrixColumn( this._camera.matrix, 0 );
		_v3A.crossVectors( this._camera.up, _v3A );
		_v3A.multiplyScalar( distance );

		this._encloseToBoundary( this._targetEnd, _v3A, this.boundaryFriction );

		this._needsUpdate = true;

		if ( ! enableTransition ) {

			this._target.copy( this._targetEnd );
			return Promise.resolve();

		} else {

			this._hasRested = false;
			this.dispatchEvent( { type: 'transitionstart' } );

			return new Promise( ( resolve ) => {

				const onResolve = () => {

					this.removeEventListener( "rest", onResolve );

					resolve();

				};

				this.addEventListener( "rest", onResolve );

			} );

		}

	}

	moveTo( x: number, y: number, z: number, enableTransition: boolean = false ): Promise<void> {

		this._targetEnd.set( x, y, z );

		this._needsUpdate = true;

		if ( ! enableTransition ) {

			this._target.copy( this._targetEnd );
			return Promise.resolve();

		} else {

			this._hasRested = false;
			this.dispatchEvent( { type: 'transitionstart' } );

			return new Promise( ( resolve ) => {

				const onResolve = () => {

					this.removeEventListener( "rest", onResolve );

					resolve();

				};

				this.addEventListener( "rest", onResolve );

			} );

		}

	}

	fitToBox( box3OrObject: _THREE.Box3 | _THREE.Object3D, enableTransition: boolean, {
		paddingLeft = 0,
		paddingRight = 0,
		paddingBottom = 0,
		paddingTop = 0
	}: Partial<FitToOptions> = {} ): Promise<void[]> {

		let promises = [];
		const aabb = ( box3OrObject as _THREE.Box3 ).isBox3
			? _box3A.copy( box3OrObject as _THREE.Box3 )
			: _box3A.setFromObject( box3OrObject as _THREE.Object3D );

		if ( aabb.isEmpty() )  {

			console.warn( 'camera-controls: fitTo() cannot be used with an empty box. Aborting' );
			Promise.resolve();

		}

		// round to closest axis ( forward | backward | right | left | top | bottom )
		const theta = roundToStep( this._sphericalEnd.theta, PI_HALF );
		const phi   = roundToStep( this._sphericalEnd.phi,   PI_HALF );

		promises.push( this.rotateTo( theta, phi, enableTransition ) );

		const normal = _v3A.setFromSpherical( this._sphericalEnd ).normalize();
		const rotation = _quaternionA.setFromUnitVectors( normal, _AXIS_Z );
		const viewFromPolar = approxEquals( Math.abs( normal.y ), 1 );
		if ( viewFromPolar ) {

			rotation.multiply( _quaternionB.setFromAxisAngle( _AXIS_Y, theta ) );

		}

		// make oriented bounding box
		const bb = _box3B.makeEmpty();

		// left bottom back corner
		_v3B.copy( aabb.min ).applyQuaternion( rotation );
		bb.expandByPoint( _v3B );

		// right bottom back corner
		_v3B.copy( aabb.min ).setX( aabb.max.x ).applyQuaternion( rotation );
		bb.expandByPoint( _v3B );

		// left top back corner
		_v3B.copy( aabb.min ).setY( aabb.max.y ).applyQuaternion( rotation );
		bb.expandByPoint( _v3B );

		// right top back corner
		_v3B.copy( aabb.max ).setZ( aabb.min.z ).applyQuaternion( rotation );
		bb.expandByPoint( _v3B );

		// left bottom front corner
		_v3B.copy( aabb.min ).setZ( aabb.max.z ).applyQuaternion( rotation );
		bb.expandByPoint( _v3B );

		// right bottom front corner
		_v3B.copy( aabb.max ).setY( aabb.min.y ).applyQuaternion( rotation );
		bb.expandByPoint( _v3B );

		// left top front corner
		_v3B.copy( aabb.max ).setX( aabb.min.x ).applyQuaternion( rotation );
		bb.expandByPoint( _v3B );

		// right top front corner
		_v3B.copy( aabb.max ).applyQuaternion( rotation );
		bb.expandByPoint( _v3B );

		rotation.setFromUnitVectors( _AXIS_Z, normal );

		// add padding
		bb.min.x -= paddingLeft;
		bb.min.y -= paddingBottom;
		bb.max.x += paddingRight;
		bb.max.y += paddingTop;

		const bbSize = bb.getSize( _v3A );
		const center = bb.getCenter( _v3B ).applyQuaternion( rotation );

		if ( isPerspectiveCamera( this._camera ) ) {

			const distance = this.getDistanceToFitBox( bbSize.x, bbSize.y, bbSize.z );
			promises.push( this.moveTo( center.x, center.y, center.z, enableTransition ) );
			promises.push( this.dollyTo( distance, enableTransition ) );
			promises.push( this.setFocalOffset( 0, 0, 0, enableTransition ) );

		} else if ( isOrthographicCamera( this._camera ) ) {

			const camera = this._camera;
			const width = camera.right - camera.left;
			const height = camera.top - camera.bottom;
			const zoom = Math.min( width / bbSize.x, height / bbSize.y );
			promises.push( this.moveTo( center.x, center.y, center.z, enableTransition ) );
			promises.push( this.zoomTo( zoom, enableTransition ) );
			promises.push( this.setFocalOffset( 0, 0, 0, enableTransition ) );

		}

		return Promise.all( promises );

	}

	/**
	 * @deprecated fitTo() has been renamed to fitToBox()
	 */
	fitTo( box3OrObject: _THREE.Box3 | _THREE.Object3D, enableTransition: boolean, fitToOptions: Partial<FitToOptions> = {} ): Promise<void[]> {

		console.warn( 'camera-controls: fitTo() has been renamed to fitToBox()' );
		return this.fitToBox( box3OrObject, enableTransition, fitToOptions );

	}

	fitToSphere( sphereOrMesh: _THREE.Sphere | _THREE.Object3D, enableTransition: boolean ): Promise<void[]> {

		const promises = [];
		const isSphere = sphereOrMesh instanceof THREE.Sphere;
		const boundingSphere = isSphere ?
			_sphere.copy( sphereOrMesh as _THREE.Sphere ) :
			createBoundingSphere( sphereOrMesh as _THREE.Object3D, _sphere );

		promises.push( this.moveTo(
			boundingSphere.center.x,
			boundingSphere.center.y,
			boundingSphere.center.z,
			enableTransition,
		) );

		if ( isPerspectiveCamera( this._camera ) ) {

			const distanceToFit = this.getDistanceToFitSphere( boundingSphere.radius );
			promises.push( this.dollyTo( distanceToFit, enableTransition ) );

		} else if ( isOrthographicCamera( this._camera ) ) {

			const width = this._camera.right - this._camera.left;
			const height = this._camera.top - this._camera.bottom;
			const diameter = 2 * boundingSphere.radius;
			const zoom = Math.min( width / diameter, height / diameter );
			promises.push( this.zoomTo( zoom, enableTransition ) );

		}

		promises.push( this.setFocalOffset( 0, 0, 0, enableTransition ) );

		return Promise.all( promises );

	}

	setLookAt(
		positionX: number, positionY: number, positionZ: number,
		targetX: number, targetY: number, targetZ: number,
		enableTransition: boolean = false,
	): Promise<void> {

		const position = _v3A.set( positionX, positionY, positionZ );
		const target = _v3B.set( targetX, targetY, targetZ );

		this._targetEnd.copy( target );
		this._sphericalEnd.setFromVector3( position.sub( target ).applyQuaternion( this._yAxisUpSpace ) );
		this.normalizeRotations();

		this._needsUpdate = true;

		if ( ! enableTransition ) {

			this._target.copy( this._targetEnd );
			this._spherical.copy( this._sphericalEnd );
			return Promise.resolve();

		} else {

			this._hasRested = false;
			this.dispatchEvent( { type: 'transitionstart' } );

			return new Promise( ( resolve ) => {

				const onResolve = () => {

					this.removeEventListener( "rest", onResolve );

					resolve();

				};

				this.addEventListener( "rest", onResolve );

			} );

		}

	}

	lerpLookAt(
		positionAX: number, positionAY: number, positionAZ: number,
		targetAX: number, targetAY: number, targetAZ: number,
		positionBX: number, positionBY: number, positionBZ: number,
		targetBX: number, targetBY: number, targetBZ: number,
		t: number,
		enableTransition: boolean = false,
	): Promise<void> {

		const positionA = _v3A.set( positionAX, positionAY, positionAZ );
		const targetA = _v3B.set( targetAX, targetAY, targetAZ );
		_sphericalA.setFromVector3( positionA.sub( targetA ).applyQuaternion( this._yAxisUpSpace ) );

		const targetB = _v3A.set( targetBX, targetBY, targetBZ );
		this._targetEnd.copy( targetA ).lerp( targetB, t ); // tricky

		const positionB = _v3B.set( positionBX, positionBY, positionBZ );
		_sphericalB.setFromVector3( positionB.sub( targetB ).applyQuaternion( this._yAxisUpSpace ) );

		const deltaTheta  = _sphericalB.theta  - _sphericalA.theta;
		const deltaPhi    = _sphericalB.phi    - _sphericalA.phi;
		const deltaRadius = _sphericalB.radius - _sphericalA.radius;

		this._sphericalEnd.set(
			_sphericalA.radius + deltaRadius * t,
			_sphericalA.phi    + deltaPhi    * t,
			_sphericalA.theta  + deltaTheta  * t,
		);

		this.normalizeRotations();

		this._needsUpdate = true;

		if ( ! enableTransition ) {

			this._target.copy( this._targetEnd );
			this._spherical.copy( this._sphericalEnd );
			return Promise.resolve();

		} else {

			this._hasRested = false;
			this.dispatchEvent( { type: 'transitionstart' } );

			return new Promise( ( resolve ) => {

				const onResolve = () => {

					this.removeEventListener( "rest", onResolve );

					resolve();

				};

				this.addEventListener( "rest", onResolve );

			} );

		}

	}

	setPosition( positionX: number, positionY: number, positionZ: number, enableTransition: boolean = false ): Promise<void> {

		return this.setLookAt(
			positionX, positionY, positionZ,
			this._targetEnd.x, this._targetEnd.y, this._targetEnd.z,
			enableTransition,
		);

	}

	setTarget( targetX: number, targetY: number, targetZ: number, enableTransition: boolean = false ): Promise<void> {

		const pos = this.getPosition( _v3A );
		return this.setLookAt(
			pos.x, pos.y, pos.z,
			targetX, targetY, targetZ,
			enableTransition,
		);

	}

	setFocalOffset( x: number, y: number, z: number, enableTransition: boolean = false ): Promise<void> {

		this._focalOffsetEnd.set( x, y, z );
		this._needsUpdate = true;

		if ( ! enableTransition ) {

			this._focalOffset.copy( this._focalOffsetEnd );
			return Promise.resolve();

		} else {

			this._hasRested = false;
			this.dispatchEvent( { type: 'transitionstart' } );

			return new Promise( ( resolve ) => {

				const onResolve = () => {

					this.removeEventListener( "rest", onResolve );

					resolve();

				};

				this.addEventListener( "rest", onResolve );

			} );

		}

	}

	setBoundary( box3: _THREE.Box3 ): void {

		if ( ! box3 ) {

			this._boundary.min.set( - Infinity, - Infinity, - Infinity );
			this._boundary.max.set(   Infinity,   Infinity,   Infinity );
			this._needsUpdate = true;

			return;

		}

		this._boundary.copy( box3 );
		this._boundary.clampPoint( this._targetEnd, this._targetEnd );
		this._needsUpdate = true;

	}

	setViewport( viewportOrX: _THREE.Vector4 | number | null, y: number, width: number, height: number ): void {

		if ( viewportOrX === null ) { // null

			this._viewport = null;

			return;

		}

		this._viewport = this._viewport || new THREE.Vector4() as _THREE.Vector4;

		if ( typeof viewportOrX === 'number' ) { // number

			this._viewport.set( viewportOrX, y, width, height );

		} else { // Vector4

			this._viewport.copy( viewportOrX );

		}

	}

	getDistanceToFitBox( width: number, height: number, depth: number ): number {

		if ( notSupportedInOrthographicCamera( this._camera, 'getDistanceToFitBox' ) ) return this._spherical.radius;

		const boundingRectAspect = width / height;
		const fov = this._camera.getEffectiveFOV() * THREE.MathUtils.DEG2RAD;
		const aspect = this._camera.aspect;

		const heightToFit = boundingRectAspect < aspect ? height : width / aspect;
		return heightToFit * 0.5 / Math.tan( fov * 0.5 ) + depth * 0.5;

	}

	/**
	 * @deprecated getDistanceToFit() has been renamed to getDistanceToFitBox()
	 */
	getDistanceToFit( width: number, height: number, depth: number ): number {

		console.warn( 'camera-controls: getDistanceToFit() has been renamed to getDistanceToFitBox()' );
		return this.getDistanceToFitBox( width, height, depth );

	}

	getDistanceToFitSphere( radius: number ): number {

		if ( notSupportedInOrthographicCamera( this._camera, 'getDistanceToFitSphere' ) ) return this._spherical.radius;

		// https://stackoverflow.com/a/44849975
		const vFOV = this._camera.getEffectiveFOV() * THREE.MathUtils.DEG2RAD;
		const hFOV = Math.atan( Math.tan( vFOV * 0.5 ) * this._camera.aspect ) * 2;
		const fov = 1 < this._camera.aspect ? vFOV : hFOV;
		return radius / ( Math.sin( fov * 0.5 ) );

	}

	getTarget( out: _THREE.Vector3 ): _THREE.Vector3 {

		const _out = !! out && out.isVector3 ? out : new THREE.Vector3() as _THREE.Vector3;
		return _out.copy( this._targetEnd );

	}

	getPosition( out: _THREE.Vector3 ): _THREE.Vector3 {

		const _out = !! out && out.isVector3 ? out : new THREE.Vector3() as _THREE.Vector3;
		return _out.setFromSpherical( this._sphericalEnd ).applyQuaternion( this._yAxisUpSpaceInverse ).add( this._targetEnd );

	}

	getFocalOffset( out: _THREE.Vector3 ): _THREE.Vector3 {

		const _out = !! out && out.isVector3 ? out : new THREE.Vector3() as _THREE.Vector3;
		return _out.copy( this._focalOffsetEnd );

	}

	normalizeRotations(): void {

		this._sphericalEnd.theta = this._sphericalEnd.theta % PI_2;
		if ( this._sphericalEnd.theta < 0 ) this._sphericalEnd.theta += PI_2;
		this._spherical.theta += PI_2 * Math.round( ( this._sphericalEnd.theta - this._spherical.theta ) / PI_2 );

	}

	reset( enableTransition: boolean = false ): Promise<void[]> {

		const promises = [
			this.setLookAt(
				this._position0.x, this._position0.y, this._position0.z,
				this._target0.x, this._target0.y, this._target0.z,
				enableTransition,
			),
			this.setFocalOffset(
				this._focalOffset0.x,
				this._focalOffset0.y,
				this._focalOffset0.z,
				enableTransition,
			),
			this.zoomTo( this._zoom0, enableTransition )
		];

		return Promise.all( promises );

	}

	saveState(): void {

		this._target0.copy( this._target );
		this._position0.copy( this._camera.position );
		this._zoom0 = this._zoom;

	}

	updateCameraUp(): void {

		this._yAxisUpSpace.setFromUnitVectors( this._camera.up, _AXIS_Y );
		quatInvertCompat( this._yAxisUpSpaceInverse.copy( this._yAxisUpSpace ) );

	}

	update( delta: number ): boolean {

		const dampingFactor = this._state === ACTION.NONE ? this.dampingFactor : this.draggingDampingFactor;
		const lerpRatio = 1.0 - Math.exp( - dampingFactor * delta * FPS_60 );

		const deltaTheta  = this._sphericalEnd.theta  - this._spherical.theta;
		const deltaPhi    = this._sphericalEnd.phi    - this._spherical.phi;
		const deltaRadius = this._sphericalEnd.radius - this._spherical.radius;
		const deltaTarget = _v3A.subVectors( this._targetEnd, this._target );
		const deltaOffset = _v3B.subVectors( this._focalOffsetEnd, this._focalOffset );

		if (
			! approxZero( deltaTheta    ) ||
			! approxZero( deltaPhi      ) ||
			! approxZero( deltaRadius   ) ||
			! approxZero( deltaTarget.x ) ||
			! approxZero( deltaTarget.y ) ||
			! approxZero( deltaTarget.z ) ||
			! approxZero( deltaOffset.x ) ||
			! approxZero( deltaOffset.y ) ||
			! approxZero( deltaOffset.z )
		) {

			this._spherical.set(
				this._spherical.radius + deltaRadius * lerpRatio,
				this._spherical.phi    + deltaPhi    * lerpRatio,
				this._spherical.theta  + deltaTheta  * lerpRatio,
			);

			this._target.add( deltaTarget.multiplyScalar( lerpRatio ) );
			this._focalOffset.add( deltaOffset.multiplyScalar( lerpRatio ) );

			this._needsUpdate = true;

		} else {

			this._spherical.copy( this._sphericalEnd );
			this._target.copy( this._targetEnd );
			this._focalOffset.copy( this._focalOffsetEnd );

		}

		if ( this._dollyControlAmount !== 0 ) {

			if ( isPerspectiveCamera( this._camera ) ) {

				const camera = this._camera;
				const direction = _v3A.setFromSpherical( this._sphericalEnd ).applyQuaternion( this._yAxisUpSpaceInverse ).normalize().negate();
				const planeX = _v3B.copy( direction ).cross( camera.up ).normalize();
				if ( planeX.lengthSq() === 0 ) planeX.x = 1.0;
				const planeY = _v3C.crossVectors( planeX, direction );
				const worldToScreen = this._sphericalEnd.radius * Math.tan( camera.getEffectiveFOV() * THREE.MathUtils.DEG2RAD * 0.5 );
				const prevRadius = this._sphericalEnd.radius - this._dollyControlAmount;
				const lerpRatio = ( prevRadius - this._sphericalEnd.radius ) / this._sphericalEnd.radius;
				const cursor = _v3A.copy( this._targetEnd )
					.add( planeX.multiplyScalar( this._dollyControlCoord.x * worldToScreen * camera.aspect ) )
					.add( planeY.multiplyScalar( this._dollyControlCoord.y * worldToScreen ) );
				this._targetEnd.lerp( cursor, lerpRatio );
				this._target.copy( this._targetEnd );

			} else if ( isOrthographicCamera( this._camera ) ) {

				const camera = this._camera;

				const worldPosition = _v3A.set(
					this._dollyControlCoord.x,
					this._dollyControlCoord.y,
					( camera.near + camera.far ) / ( camera.near - camera.far )
				).unproject( camera );

				const quaternion = _v3B.set( 0, 0, - 1 ).applyQuaternion( camera.quaternion );

				const divisor = quaternion.dot( camera.up );
				const distance = approxZero( divisor ) ? - worldPosition.dot( camera.up ) : - worldPosition.dot( camera.up ) / divisor;
				const cursor = _v3C.copy( worldPosition ).add( quaternion.multiplyScalar( distance ) );

				this._targetEnd.lerp( cursor, 1 - camera.zoom / this._dollyControlAmount );
				this._target.copy( this._targetEnd );

			}

			this._dollyControlAmount = 0;

		}

		const maxDistance = this._collisionTest();
		this._spherical.radius = Math.min( this._spherical.radius, maxDistance );

		// decompose spherical to the camera position
		this._spherical.makeSafe();
		this._camera.position.setFromSpherical( this._spherical ).applyQuaternion( this._yAxisUpSpaceInverse ).add( this._target );
		this._camera.lookAt( this._target );

		// set offset after the orbit movement
		const affectOffset =
			! approxZero( this._focalOffset.x ) ||
			! approxZero( this._focalOffset.y ) ||
			! approxZero( this._focalOffset.z );

		if ( affectOffset ) {

			this._camera.updateMatrix();
			_xColumn.setFromMatrixColumn( this._camera.matrix, 0 );
			_yColumn.setFromMatrixColumn( this._camera.matrix, 1 );
			_zColumn.setFromMatrixColumn( this._camera.matrix, 2 );
			_xColumn.multiplyScalar(   this._focalOffset.x );
			_yColumn.multiplyScalar( - this._focalOffset.y );
			_zColumn.multiplyScalar(   this._focalOffset.z ); // notice: z-offset will not affect in Orthographic.

			_v3A.copy( _xColumn ).add( _yColumn ).add( _zColumn );
			this._camera.position.add( _v3A );

		}

		if ( this._boundaryEnclosesCamera ) {

			this._encloseToBoundary(
				this._camera.position.copy( this._target ),
				_v3A.setFromSpherical( this._spherical ).applyQuaternion( this._yAxisUpSpaceInverse ),
				1.0,
			);

		}

		// zoom
		const zoomDelta = this._zoomEnd - this._zoom;
		this._zoom += zoomDelta * lerpRatio;

		if ( this._camera.zoom !== this._zoom ) {

			if ( approxZero( zoomDelta ) ) this._zoom = this._zoomEnd;

			this._camera.zoom = this._zoom;
			this._camera.updateProjectionMatrix();
			this._updateNearPlaneCorners();

			this._needsUpdate = true;

		}

		const updated = this._needsUpdate;

		if ( updated && ! this._updatedLastTime ) {

			this._hasRested = false;
			this.dispatchEvent( { type: 'wake' } );
			this.dispatchEvent( { type: 'update' } );

		} else if ( updated ) {

			this.dispatchEvent( { type: 'update' } );

			if (
<<<<<<< HEAD
				lessThanEpsilon( deltaTheta, this.restThreshold ) &&
				lessThanEpsilon( deltaPhi, this.restThreshold ) &&
				lessThanEpsilon( deltaRadius, this.restThreshold ) &&
				lessThanEpsilon( deltaTarget.x, this.restThreshold ) &&
				lessThanEpsilon( deltaTarget.y, this.restThreshold ) &&
				lessThanEpsilon( deltaTarget.z, this.restThreshold ) &&
				lessThanEpsilon( deltaOffset.x, this.restThreshold ) &&
				lessThanEpsilon( deltaOffset.y, this.restThreshold ) &&
				lessThanEpsilon( deltaOffset.z, this.restThreshold ) &&
=======
				approxZero( deltaTheta, this.restThreshold ) &&
				approxZero( deltaPhi, this.restThreshold ) &&
				approxZero( deltaRadius, this.restThreshold ) &&
				approxZero( deltaTarget.x, this.restThreshold ) &&
				approxZero( deltaTarget.y, this.restThreshold ) &&
				approxZero( deltaTarget.z, this.restThreshold ) &&
				approxZero( deltaOffset.x, this.restThreshold ) &&
				approxZero( deltaOffset.y, this.restThreshold ) &&
				approxZero( deltaOffset.z, this.restThreshold ) &&
>>>>>>> cac76429
				! this._hasRested
			) {

				this.dispatchEvent( { type: 'rest' } );
				this._hasRested = true;

			}

		} else if ( ! updated && this._updatedLastTime ) {

			this._hasRested = false;
			this.dispatchEvent( { type: 'sleep' } );

		}

		this._updatedLastTime = updated;
		this._needsUpdate = false;
		return updated;

	}

	toJSON(): string {

		return JSON.stringify( {
			enabled              : this._enabled,

			minDistance          : this.minDistance,
			maxDistance          : infinityToMaxNumber( this.maxDistance ),
			minZoom              : this.minZoom,
			maxZoom              : infinityToMaxNumber( this.maxZoom ),
			minPolarAngle        : this.minPolarAngle,
			maxPolarAngle        : infinityToMaxNumber( this.maxPolarAngle ),
			minAzimuthAngle      : infinityToMaxNumber( this.minAzimuthAngle ),
			maxAzimuthAngle      : infinityToMaxNumber( this.maxAzimuthAngle ),
			dampingFactor        : this.dampingFactor,
			draggingDampingFactor: this.draggingDampingFactor,
			dollySpeed           : this.dollySpeed,
			truckSpeed           : this.truckSpeed,
			dollyToCursor        : this.dollyToCursor,
			verticalDragToForward: this.verticalDragToForward,

			target               : this._targetEnd.toArray(),
			position             : _v3A.setFromSpherical( this._sphericalEnd ).add( this._targetEnd ).toArray(),
			zoom                 : this._zoomEnd,
			focalOffset          : this._focalOffsetEnd.toArray(),

			target0              : this._target0.toArray(),
			position0            : this._position0.toArray(),
			zoom0                : this._zoom0,
			focalOffset0         : this._focalOffset0.toArray(),

		} );

	}

	fromJSON( json: string, enableTransition: boolean = false ): void {

		const obj = JSON.parse( json );
		const position = _v3A.fromArray( obj.position );

		this.enabled               = obj.enabled;

		this.minDistance           = obj.minDistance;
		this.maxDistance           = maxNumberToInfinity( obj.maxDistance );
		this.minZoom               = obj.minZoom;
		this.maxZoom               = maxNumberToInfinity( obj.maxZoom );
		this.minPolarAngle         = obj.minPolarAngle;
		this.maxPolarAngle         = maxNumberToInfinity( obj.maxPolarAngle );
		this.minAzimuthAngle       = maxNumberToInfinity( obj.minAzimuthAngle );
		this.maxAzimuthAngle       = maxNumberToInfinity( obj.maxAzimuthAngle );
		this.dampingFactor         = obj.dampingFactor;
		this.draggingDampingFactor = obj.draggingDampingFactor;
		this.dollySpeed            = obj.dollySpeed;
		this.truckSpeed            = obj.truckSpeed;
		this.dollyToCursor         = obj.dollyToCursor;
		this.verticalDragToForward = obj.verticalDragToForward;

		this._target0.fromArray( obj.target0 );
		this._position0.fromArray( obj.position0 );
		this._zoom0 = obj.zoom0;
		this._focalOffset0.fromArray( obj.focalOffset0 );

		this.moveTo( obj.target[ 0 ], obj.target[ 1 ], obj.target[ 2 ], enableTransition );
		_sphericalA.setFromVector3( position.sub( this._targetEnd ).applyQuaternion( this._yAxisUpSpace ) );
		this.rotateTo( _sphericalA.theta, _sphericalA.phi, enableTransition );
		this.zoomTo( obj.zoom, enableTransition );
		this.setFocalOffset( obj.focalOffset[ 0 ], obj.focalOffset[ 1 ], obj.focalOffset[ 2 ], enableTransition );

		this._needsUpdate = true;

	}

	dispose(): void {

		this._removeAllEventListeners();

	}


	protected _findPointerById( pointerId: number ): PointerInput | null {

		// to support IE11 use some instead of Array#find (will be removed when IE11 is deprecated)
		let pointer: PointerInput | null = null;
		this._activePointers.some( ( activePointer ) => {

			if ( activePointer.pointerId === pointerId ) {

				pointer = activePointer;
				return true;

			}

			return false;

		} );
		return pointer;

	}

	protected _encloseToBoundary( position: _THREE.Vector3, offset: _THREE.Vector3, friction: number ): _THREE.Vector3 {

		const offsetLength2 = offset.lengthSq();

		if ( offsetLength2 === 0.0 ) { // sanity check

			return position;

		}

		// See: https://twitter.com/FMS_Cat/status/1106508958640988161
		const newTarget = _v3B.copy( offset ).add( position ); // target
		const clampedTarget = this._boundary.clampPoint( newTarget, _v3C ); // clamped target
		const deltaClampedTarget = clampedTarget.sub( newTarget ); // newTarget -> clampedTarget
		const deltaClampedTargetLength2 = deltaClampedTarget.lengthSq(); // squared length of deltaClampedTarget

		if ( deltaClampedTargetLength2 === 0.0 ) { // when the position doesn't have to be clamped

			return position.add( offset );

		} else if ( deltaClampedTargetLength2 === offsetLength2 ) { // when the position is completely stuck

			return position;

		} else if ( friction === 0.0 ) {

			return position.add( offset ).add( deltaClampedTarget );

		} else {

			const offsetFactor = 1.0 + friction * deltaClampedTargetLength2 / offset.dot( deltaClampedTarget );

			return position
				.add( _v3B.copy( offset ).multiplyScalar( offsetFactor ) )
				.add( deltaClampedTarget.multiplyScalar( 1.0 - friction ) );

		}

	}


	protected _updateNearPlaneCorners(): void {

		if ( isPerspectiveCamera( this._camera ) )  {

			const camera = this._camera;
			const near = camera.near;
			const fov = camera.getEffectiveFOV() * THREE.MathUtils.DEG2RAD;
			const heightHalf = Math.tan( fov * 0.5 ) * near; // near plain half height
			const widthHalf = heightHalf * camera.aspect; // near plain half width
			this._nearPlaneCorners[ 0 ].set( - widthHalf, - heightHalf, 0 );
			this._nearPlaneCorners[ 1 ].set(   widthHalf, - heightHalf, 0 );
			this._nearPlaneCorners[ 2 ].set(   widthHalf,   heightHalf, 0 );
			this._nearPlaneCorners[ 3 ].set( - widthHalf,   heightHalf, 0 );

		} else if ( isOrthographicCamera( this._camera ) ) {

			const camera = this._camera;
			const zoomInv = 1 / camera.zoom;
			const left   = camera.left   * zoomInv;
			const right  = camera.right  * zoomInv;
			const top    = camera.top    * zoomInv;
			const bottom = camera.bottom * zoomInv;

			this._nearPlaneCorners[ 0 ].set( left,  top,    0 );
			this._nearPlaneCorners[ 1 ].set( right, top,    0 );
			this._nearPlaneCorners[ 2 ].set( right, bottom, 0 );
			this._nearPlaneCorners[ 3 ].set( left,  bottom, 0 );

		}

	}


	protected _truckInternal = ( deltaX: number, deltaY: number, dragToOffset: boolean ): void => {

		if ( isPerspectiveCamera( this._camera ) ) {

			const offset = _v3A.copy( this._camera.position ).sub( this._target );
			// half of the fov is center to top of screen
			const fov = this._camera.getEffectiveFOV() * THREE.MathUtils.DEG2RAD;
			const targetDistance = offset.length() * Math.tan( fov * 0.5 );
			const truckX    = ( this.truckSpeed * deltaX * targetDistance / this._elementRect.w );
			const pedestalY = ( this.truckSpeed * deltaY * targetDistance / this._elementRect.w );
			if ( this.verticalDragToForward ) {

				dragToOffset ?
					this.setFocalOffset(
						this._focalOffsetEnd.x + truckX,
						this._focalOffsetEnd.y,
						this._focalOffsetEnd.z,
						true,
					) :
					this.truck( truckX, 0, true );
				this.forward( - pedestalY, true );

			} else {

				dragToOffset ?
					this.setFocalOffset(
						this._focalOffsetEnd.x + truckX,
						this._focalOffsetEnd.y + pedestalY,
						this._focalOffsetEnd.z,
						true,
					) :
					this.truck( truckX, pedestalY, true );

			}

		} else if ( isOrthographicCamera( this._camera ) ) {

			// orthographic
			const camera = this._camera;
			const truckX    = deltaX * ( camera.right - camera.left   ) / camera.zoom / this._elementRect.z;
			const pedestalY = deltaY * ( camera.top   - camera.bottom ) / camera.zoom / this._elementRect.w;
			dragToOffset ?
				this.setFocalOffset( this._focalOffsetEnd.x + truckX, this._focalOffsetEnd.y + pedestalY, this._focalOffsetEnd.z, true ) :
				this.truck( truckX, pedestalY, true );

		}

	};

	protected _rotateInternal = ( deltaX: number, deltaY: number ): void => {

		const theta = PI_2 * this.azimuthRotateSpeed * deltaX / this._elementRect.w; // divide by *height* to refer the resolution
		const phi   = PI_2 * this.polarRotateSpeed   * deltaY / this._elementRect.w;
		this.rotate( theta, phi, true );

	};

	protected _dollyInternal = ( delta: number, x: number, y : number ): void => {

		const dollyScale = Math.pow( 0.95, - delta * this.dollySpeed );
		const distance = this._sphericalEnd.radius * dollyScale;
		const prevRadius = this._sphericalEnd.radius;

		this.dollyTo( distance );

		if ( this.infinityDolly && distance < this.minDistance ) {

			this._camera.getWorldDirection( _v3A );
			this._targetEnd.add( _v3A.normalize().multiplyScalar( prevRadius ) );
			this._target.add( _v3A.normalize().multiplyScalar( prevRadius ) );

		}

		if ( this.dollyToCursor ) {

			this._dollyControlAmount += this._sphericalEnd.radius - prevRadius;

			if ( this.infinityDolly && distance < this.minDistance ) {

				this._dollyControlAmount -= prevRadius;

			}

			this._dollyControlCoord.set( x, y );

		}

		return;

	};

	protected _zoomInternal = ( delta: number, x: number, y: number ): void => {

		const zoomScale = Math.pow( 0.95, delta * this.dollySpeed );

		// for both PerspectiveCamera and OrthographicCamera
		this.zoomTo( this._zoom * zoomScale );

		if ( this.dollyToCursor ) {

			this._dollyControlAmount = this._zoomEnd;

			this._dollyControlCoord.set( x, y );

		}

		return;

	};

	// lateUpdate
	protected _collisionTest(): number {

		let distance = Infinity;

		const hasCollider = this.colliderMeshes.length >= 1;
		if ( ! hasCollider ) return distance;

		if ( notSupportedInOrthographicCamera( this._camera, '_collisionTest' ) ) return distance;

		// divide by distance to normalize, lighter than `Vector3.prototype.normalize()`
		const direction = _v3A.setFromSpherical( this._spherical ).divideScalar( this._spherical.radius );

		_rotationMatrix.lookAt( _ORIGIN, direction, this._camera.up );

		for ( let i = 0; i < 4; i ++ ) {

			const nearPlaneCorner = _v3B.copy( this._nearPlaneCorners[ i ] );
			nearPlaneCorner.applyMatrix4( _rotationMatrix );

			const origin = _v3C.addVectors( this._target, nearPlaneCorner );
			_raycaster.set( origin, direction );
			_raycaster.far = this._spherical.radius + 1;

			const intersects = _raycaster.intersectObjects( this.colliderMeshes );

			if ( intersects.length !== 0 && intersects[ 0 ].distance < distance ) {

				distance = intersects[ 0 ].distance;

			}

		}

		return distance;

	}

	/**
	 * Get its client rect and package into given `THREE.Vector4` .
	 */
	protected _getClientRect( target: _THREE.Vector4 ): _THREE.Vector4 {

		const rect = this._domElement.getBoundingClientRect();

		target.x = rect.left;
		target.y = rect.top;

		if ( this._viewport ) {

			target.x += this._viewport.x;
			target.y += rect.height - this._viewport.w - this._viewport.y;
			target.z = this._viewport.z;
			target.w = this._viewport.w;

		} else {

			target.z = rect.width;
			target.w = rect.height;

		}

		return target;

	}

	protected _removeAllEventListeners(): void {}

}

function createBoundingSphere( object3d: _THREE.Object3D, out: _THREE.Sphere ): _THREE.Sphere {

	const boundingSphere = out;
	const center = boundingSphere.center;

	// find the center
	object3d.traverse( ( object ) => {

		if ( ! ( object as _THREE.Mesh ).isMesh ) return;

		_box3A.expandByObject( object );

	} );
	_box3A.getCenter( center );

	// find the radius
	let maxRadiusSq = 0;
	object3d.traverse( ( object ) => {

		if ( ! ( object as _THREE.Mesh ).isMesh ) return;

		const mesh = ( object as _THREE.Mesh );
		const geometry = mesh.geometry.clone();
		geometry.applyMatrix4( mesh.matrixWorld );

		if ( geometry.isBufferGeometry ) {

			const bufferGeometry = geometry;
			const position = bufferGeometry.attributes.position as _THREE.BufferAttribute;

			for ( let i = 0, l = position.count; i < l; i ++ ) {

				_v3A.fromBufferAttribute( position, i );
				maxRadiusSq = Math.max( maxRadiusSq, center.distanceToSquared( _v3A ) );

			}

		} else {

			// for old three.js, which supports both BufferGeometry and Geometry
			// this condition block will be removed in the near future.
			const position = geometry.attributes.position;
			const vector = new THREE.Vector3();

			for ( let i = 0, l = position.count; i < l; i ++ ) {

				vector.fromBufferAttribute( position, i );
				maxRadiusSq = Math.max( maxRadiusSq, center.distanceToSquared( vector ) );

			}

		}

	} );

	boundingSphere.radius = Math.sqrt( maxRadiusSq );
	return boundingSphere;

}<|MERGE_RESOLUTION|>--- conflicted
+++ resolved
@@ -111,12 +111,8 @@
 	verticalDragToForward = false;
 
 	boundaryFriction = 0.0;
-<<<<<<< HEAD
 
 	restThreshold = 0.01;
-=======
-	restThreshold = 0.0025;
->>>>>>> cac76429
 
 	colliderMeshes: _THREE.Object3D[] = [];
 
@@ -1865,7 +1861,6 @@
 			this.dispatchEvent( { type: 'update' } );
 
 			if (
-<<<<<<< HEAD
 				lessThanEpsilon( deltaTheta, this.restThreshold ) &&
 				lessThanEpsilon( deltaPhi, this.restThreshold ) &&
 				lessThanEpsilon( deltaRadius, this.restThreshold ) &&
@@ -1875,17 +1870,6 @@
 				lessThanEpsilon( deltaOffset.x, this.restThreshold ) &&
 				lessThanEpsilon( deltaOffset.y, this.restThreshold ) &&
 				lessThanEpsilon( deltaOffset.z, this.restThreshold ) &&
-=======
-				approxZero( deltaTheta, this.restThreshold ) &&
-				approxZero( deltaPhi, this.restThreshold ) &&
-				approxZero( deltaRadius, this.restThreshold ) &&
-				approxZero( deltaTarget.x, this.restThreshold ) &&
-				approxZero( deltaTarget.y, this.restThreshold ) &&
-				approxZero( deltaTarget.z, this.restThreshold ) &&
-				approxZero( deltaOffset.x, this.restThreshold ) &&
-				approxZero( deltaOffset.y, this.restThreshold ) &&
-				approxZero( deltaOffset.z, this.restThreshold ) &&
->>>>>>> cac76429
 				! this._hasRested
 			) {
 
